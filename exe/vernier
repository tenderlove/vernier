#!/usr/bin/env ruby

require "optparse"
require "vernier/version"

module Vernier
  module CLI
    def self.run(options)
      banner = <<-END
Usage: vernier run [FLAGS] -- COMMAND

FLAGS:
      END

<<<<<<< HEAD
      OptionParser.new(banner) do |o|
        o.on('--output [FILENAME]', String, "output filename") do |s|
          options[:output] = s
        end
        o.on('--interval [MICROSECONDS]', Integer, "sampling interval (default 500)") do |i|
          options[:interval] = i
        end
        o.on('--allocation_sample_rate [ALLOCATIONS]', Integer, "allocation sampling interval (default 0 disabled)") do |i|
          options[:allocation_sample_rate] = i
        end
        o.on('--signal [NAME]', String, "specify a signal to start and stop the profiler") do |s|
          options[:signal] = s
        end
        o.on('--start-paused', "don't automatically start the profiler") do
          options[:start_paused] = true
        end
        o.on('--hooks [HOOKS]', String, "Enable instrumentation hooks. Currently supported: rails") do |s|
          options[:hooks] = s
        end
      end
    end

    def self.view(options)
      banner = <<-END
Usage: vernier view [FLAGS] FILENAME

FLAGS:
      END

      OptionParser.new(banner) do |o|
        o.on('--top [COUNT]', Integer, "number of frames to show (default 20)") do |i|
          options[:top] = i
        end
      end
    end

    def self.inverted_tree(top, file)
      # Print the inverted tree from a Vernier profile
      require "json"

      is_gzip = File.binread(file, 2) == "\x1F\x8B".b # check for gzip header

      json = if is_gzip
        require "zlib"
        Zlib::GzipReader.open(file) { |gz| gz.read }
      else
        File.read file
      end

      info = JSON.load json

      main = info["threads"].find { |thread| thread["isMainThread"] }

      weight_by_frame = Hash.new(0)

      stack_frames = main["stackTable"]["frame"]
      frame_table = main["frameTable"]["func"]
      func_table = main["funcTable"]["name"]
      string_array = main["stringArray"]

      main["samples"]["stack"].zip(main["samples"]["weight"]).each do |stack, weight|
        top_frame_index = stack_frames[stack]
        func_index = frame_table[top_frame_index]
        string_index = func_table[func_index]
        str = string_array[string_index]
        weight_by_frame[str] += weight
      end

      total = weight_by_frame.values.inject :+

      header = ["Samples", "%", ""]
      widths = header.map(&:bytesize)

      columns = weight_by_frame.sort_by { |k,v| v }.reverse.first(top).map { |k,v|
        entry = [v.to_s, ((v / total.to_f) * 100).round(1).to_s, k]
        entry.each_with_index { |str, i| widths[i] = str.bytesize if widths[i] < str.bytesize }
        entry
      }

      print_separator widths
      print_row header, widths
      print_separator widths
      columns.each { print_row(_1, widths) }
      print_separator widths
    end

    def self.print_row(list, widths)
      puts("|" + list.map.with_index { |str, i| " " + str.ljust(widths[i] + 1) }.join("|") + "|")
    end

    def self.print_separator(widths)
      puts("+" + widths.map { |i| "-" * (i + 2) }.join("+") + "+")
    end
=======
options = {}
parser = OptionParser.new(banner) do |o|
  o.version = Vernier::VERSION

  o.on('--output [FILENAME]', String, "output filename") do |s|
    options[:output] = s
  end
  o.on('--interval [MICROSECONDS]', Integer, "sampling interval (default 500)") do |i|
    options[:interval] = i
  end
  o.on('--allocation_sample_rate [ALLOCATIONS]', Integer, "allocation sampling interval (default 0 disabled)") do |i|
    options[:allocation_sample_rate] = i
  end
  o.on('--signal [NAME]', String, "specify a signal to start and stop the profiler") do |s|
    options[:signal] = s
  end
  o.on('--start-paused', "don't automatically start the profiler") do
    options[:start_paused] = true
  end
  o.on('--hooks [HOOKS]', String, "Enable instrumentation hooks. Currently supported: rails") do |s|
    options[:hooks] = s
>>>>>>> 7e80f516
  end
end

options = {}
run = Vernier::CLI.run(options)
view = Vernier::CLI.view(options)

case ARGV.shift
when "run"
  run.parse!
  run.abort(run.help) if ARGV.empty?

  env = {}
  options.each do |k, v|
    env["VERNIER_#{k.to_s.upcase}"] = v.to_s
  end
  vernier_path = File.expand_path('../lib', __dir__)
  env['RUBYOPT'] = "-I #{vernier_path} -r vernier/autorun #{ENV['RUBYOPT']}"

  Kernel.exec(env, *ARGV)
when "view"
  view.parse!
  view.abort(view.help) if ARGV.empty?
  Vernier::CLI.inverted_tree(options[:top] || 20, ARGV.shift)
else
  run.abort(run.help + "\n" + view.help)
end<|MERGE_RESOLUTION|>--- conflicted
+++ resolved
@@ -12,8 +12,9 @@
 FLAGS:
       END
 
-<<<<<<< HEAD
       OptionParser.new(banner) do |o|
+        o.version = Vernier::VERSION
+
         o.on('--output [FILENAME]', String, "output filename") do |s|
           options[:output] = s
         end
@@ -106,29 +107,6 @@
     def self.print_separator(widths)
       puts("+" + widths.map { |i| "-" * (i + 2) }.join("+") + "+")
     end
-=======
-options = {}
-parser = OptionParser.new(banner) do |o|
-  o.version = Vernier::VERSION
-
-  o.on('--output [FILENAME]', String, "output filename") do |s|
-    options[:output] = s
-  end
-  o.on('--interval [MICROSECONDS]', Integer, "sampling interval (default 500)") do |i|
-    options[:interval] = i
-  end
-  o.on('--allocation_sample_rate [ALLOCATIONS]', Integer, "allocation sampling interval (default 0 disabled)") do |i|
-    options[:allocation_sample_rate] = i
-  end
-  o.on('--signal [NAME]', String, "specify a signal to start and stop the profiler") do |s|
-    options[:signal] = s
-  end
-  o.on('--start-paused', "don't automatically start the profiler") do
-    options[:start_paused] = true
-  end
-  o.on('--hooks [HOOKS]', String, "Enable instrumentation hooks. Currently supported: rails") do |s|
-    options[:hooks] = s
->>>>>>> 7e80f516
   end
 end
 
